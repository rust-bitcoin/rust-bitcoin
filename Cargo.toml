[package]
<<<<<<< HEAD
name = "dashcore"
version = "0.28.0-rc.1"
=======
name = "bitcoin"
version = "0.28.0-rc.2"
>>>>>>> 58a958e3
authors = ["Andrew Poelstra <apoelstra@wpsoftware.net>"]
license = "CC0-1.0"
homepage = "https://github.com/dashevo/rust-dashcore/"
repository = "https://github.com/dashevo/rust-dashcore/"
documentation = "https://docs.rs/bitcoin/"
description = "General purpose library for using and interoperating with Bitcoin and other cryptocurrencies."
keywords = [ "crypto", "dash" ]
readme = "README.md"
exclude = ["./test_data"]

# Please don't forget to add relevant features to docs.rs below
[features]
default = [ "std", "secp-recovery" ]
base64 = [ "base64-compat" ]
unstable = []
rand = ["secp256k1/rand-std"]
use-serde = ["serde", "bitcoin_hashes/serde", "secp256k1/serde"]
secp-lowmemory = ["secp256k1/lowmemory"]
secp-recovery = ["secp256k1/recovery"]

# At least one of std, no-std must be enabled.
#
# The no-std feature doesn't disable std - you need to turn off the std feature for that by disabling default.
# Instead no-std enables additional features required for this crate to be usable without std.
# As a result, both can be enabled without conflict.
std = ["secp256k1/std", "bitcoin_hashes/std", "bech32/std"]
no-std = ["hashbrown", "core2/alloc", "bitcoin_hashes/alloc", "secp256k1/alloc"]

[package.metadata.docs.rs]
features = [ "std", "secp-recovery", "base64", "rand", "use-serde", "bitcoinconsensus" ]
rustdoc-args = ["--cfg", "docsrs"]

[dependencies]
bech32 = { version = "0.8.1", default-features = false }
bitcoin_hashes = { version = "0.10.0", default-features = false }
<<<<<<< HEAD
secp256k1 = { version = "0.22.1", default-features = false }
=======
secp256k1 = { version = "0.22.0", default-features = false }
>>>>>>> 58a958e3
core2 = { version = "0.3.0", optional = true, default-features = false }

base64-compat = { version = "1.0.0", optional = true }
bitcoinconsensus = { version = "0.19.0-3", optional = true }
serde = { version = "1", features = [ "derive" ], optional = true }
hashbrown = { version = "0.8", optional = true }

[dev-dependencies]
serde_json = "<1.0.45"
serde_test = "1"
<<<<<<< HEAD
secp256k1 = { version = "0.22.1", features = [ "recovery", "rand-std" ] }
=======
secp256k1 = { version = "0.22.0", features = [ "recovery", "rand-std" ] }
>>>>>>> 58a958e3
bincode = "1.3.1"
# We need to pin ryu (transitive dep from serde_json) to stay compatible with Rust 1.22.0
ryu = "<1.0.5"

[[example]]
name = "bip32"

[[example]]
name = "handshake"
required-features = ["std"]<|MERGE_RESOLUTION|>--- conflicted
+++ resolved
@@ -1,11 +1,6 @@
 [package]
-<<<<<<< HEAD
 name = "dashcore"
-version = "0.28.0-rc.1"
-=======
-name = "bitcoin"
 version = "0.28.0-rc.2"
->>>>>>> 58a958e3
 authors = ["Andrew Poelstra <apoelstra@wpsoftware.net>"]
 license = "CC0-1.0"
 homepage = "https://github.com/dashevo/rust-dashcore/"
@@ -41,11 +36,7 @@
 [dependencies]
 bech32 = { version = "0.8.1", default-features = false }
 bitcoin_hashes = { version = "0.10.0", default-features = false }
-<<<<<<< HEAD
-secp256k1 = { version = "0.22.1", default-features = false }
-=======
 secp256k1 = { version = "0.22.0", default-features = false }
->>>>>>> 58a958e3
 core2 = { version = "0.3.0", optional = true, default-features = false }
 
 base64-compat = { version = "1.0.0", optional = true }
@@ -56,11 +47,7 @@
 [dev-dependencies]
 serde_json = "<1.0.45"
 serde_test = "1"
-<<<<<<< HEAD
-secp256k1 = { version = "0.22.1", features = [ "recovery", "rand-std" ] }
-=======
 secp256k1 = { version = "0.22.0", features = [ "recovery", "rand-std" ] }
->>>>>>> 58a958e3
 bincode = "1.3.1"
 # We need to pin ryu (transitive dep from serde_json) to stay compatible with Rust 1.22.0
 ryu = "<1.0.5"
